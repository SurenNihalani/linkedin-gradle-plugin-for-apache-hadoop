--- conflicted
+++ resolved
@@ -24,14 +24,11 @@
 ### Contributors
 
 The following were contributed by Anant Nag. Thanks, Anant!
-<<<<<<< HEAD
-=======
 * `Fixups on HadoopJavaJob and HiveJob`
 * `LIHADOOP-14506 Hadoop plugin should directly submit jobs to oozie`
 * `LIHADOOP-13682 Oozie Hadoop DSL Compiler support property files`
 * `LIHADOOP-13681 Oozie Hadoop DSL Compiler support all job types`
 * `Added xsd schemas for different job types`
->>>>>>> cf31ca74
 * `LIHADOOP-14566 SparkPlugin does not read application parameters`
 * `LIHADOOP-12557 Hadoop Plugin should support launching Spark scripts from a gateway machine`
 * `LIHADOOP-14099 Create spark job type in hadoop dsl`
